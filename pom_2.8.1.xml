--- conflicted
+++ resolved
@@ -6,11 +6,7 @@
 
     <groupId>com.yammer</groupId>
     <artifactId>dropwizard_2.8.1</artifactId>
-<<<<<<< HEAD
     <version>0.0.11-SNAPSHOT</version>
-=======
-    <version>0.0.10-1</version>
->>>>>>> eb4dade0
     <name>Dropwizard for Scala ${scala.version}</name>
 
     <properties>
